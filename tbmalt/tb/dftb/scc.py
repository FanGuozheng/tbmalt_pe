"""DFTB calculator.

implement pytorch to DFTB
"""
import torch
import tbmalt.common.maths as maths
from tbmalt.tb.electrons import fermi
from tbmalt.tb.properties import mulliken
from tbmalt.common.maths.mixer import Simple, Anderson
from tbmalt.tb.properties import Properties
from tbmalt.common.batch import pack
from tbmalt.tb.electrons import Gamma
from tbmalt.tb.coulomb import Coulomb


class Scc:
    """Self-consistent charge density functional tight binding method.

    Arguments:
        system: Object contains geometry and orbital information.
        skt: Object contains SK data.
        parameter: Object which return DFTB and ML parameters.

    Examples:
        >>> from ase.build import molecule as molecule_database
        >>> from tbmalt.common.structures.system import System
        >>> from tbmalt.io.loadskf import IntegralGenerator
        >>> from tbmalt.tb.sk import SKT
        >>> from tbmalt.tb.dftb.scc import SCC
        >>> from tbmalt.common.parameter import DFTBParams
        >>> molecule = System.from_ase_atoms([molecule_database('CH4')])
        >>> sktable = IntegralGenerator.from_dir('./slko/auorg-1-1', molecule)
        >>> skt = SKT(molecule, sktable)
        >>> parameter = DFTBParams()
        >>> scc = SCC(molecule, skt, parameter)
        >>> scc.charge
        >>> tensor([[4.3054, 0.9237, 0.9237, 0.9237, 0.9237]])

    """

    def __init__(self, system: object, skt: object, parameter: object,
                 coulomb=None, periodic=None, properties=[], **kwargs):
        self.system = system
        self.skt = skt
<<<<<<< HEAD
        self.params = parameter
=======
        self.parameter = parameter
        self.coulomb = coulomb
        self.periodic = periodic
>>>>>>> 5f084f6d

        self.ham, self.over = skt.H, skt.S
        self._init_scc(**kwargs)

        self._scc()

        # if 'dipole' in properties:
        self.dipole = self._dipole()
        # if 'homo_lumo' or 'gap' in properties:
        self.homo_lumo = self._homo_lumo()
        self.cpa = self._cpa()
        # self.properties = Properties(properties, self.system, self.qzero,
        #                              self.charge, self.over, self.rho)

    def _init_scc(self, **kwargs):
        """Initialize parameters for (non-) SCC DFTB calculations."""
        # basic DFTB parameters
        self.scc = self.params.dftb_params['scc']
        self.maxiter = self.params.dftb_params['maxiter'] if self.scc == 'scc' else 1
        self.mask = torch.tensor([True]).repeat(self.ham.shape[0])
        self.atom_orbitals = self.system.atom_orbitals
        self.size_system = self.system.size_system  # -> atoms in each system

        # intial charges
        self.qzero = self.system.get_valence_electrons(self.ham.dtype)
        self.charge = kwargs.get('charge') if self.scc == 'xlbomd' else self.qzero.clone()
        self.nelectron = self.qzero.sum(axis=1)

        # get the mixer
        self.mix = self.params.dftb_params['mix']

        if self.mix in ('Anderson', 'anderson'):
            self.mixer = Anderson(self.charge, return_convergence=True)
        elif self.mix in ('Simple', 'simple'):
            self.mixer = Simple(self.charge, return_convergence=True)

        if self.system.periodic:
            assert self.coulomb is not None
            assert self.periodic is not None
            self.distances = self.periodic.periodic_distances
            self.u = self._expand_u(self.skt.U)
        else:
            self.distances = self.system.distances
            self.u = self.skt.U

        if self.scc in ('scc', 'xlbomd'):
            self.gamma = Gamma(self.u, self.distances).gamma
        else:
            self.gamma = torch.zeros(*self.qzero.shape)

        self.inv_dist = self._inv_distance(self.system.distances)

        self.shift = self._get_shift()

    def _scc(self, ibatch=[0]):
        """SCF for non-periodic-ML system with scc.

        atomind is the number of atom, for C, lmax is 2, therefore
        we need 2**2 orbitals (s, px, py, pz), then define atomind2
        """
        for iiter in range(self.maxiter):
            # get shift and repeat shift according to number of orbitals
            shift_ = self._update_shift()
            shiftorb_ = pack([ishif.repeat_interleave(iorb) for iorb, ishif in
                              zip(self.atom_orbitals[self.mask], shift_)])
            shift_mat = torch.stack([torch.unsqueeze(ishift, 1) + ishift
                                     for ishift in shiftorb_])

            # H0 + 0.5 * S * G
            this_size = shift_mat.shape[-1]   # the new shape
            fock = self.ham[self.mask, :this_size, :this_size] + \
                0.5 * self.over[self.mask, :this_size, :this_size] * shift_mat

            # calculate the eigen-values & vectors via a Cholesky decomposition
            epsilon, eigvec = maths.eighb(fock, self.over[self.mask, :this_size, :this_size])

            # calculate the occupation of electrons via the fermi method
            occ, nocc = fermi(epsilon, self.nelectron[self.mask])

            # eigenvector with Fermi-Dirac distribution
            c_scaled = torch.sqrt(occ).unsqueeze(1).expand_as(eigvec) * eigvec
            self.rho = c_scaled @ c_scaled.transpose(1, 2)  # -> density

            # calculate mulliken charges for each system in batch
            q_new = mulliken(self.over[self.mask, :this_size, :this_size],
                             self.rho, self.atom_orbitals[self.mask])

            # last mixed charge is the current step now
            if self.scc == 'nonscc':
                self.charge = q_new
            else:
                if iiter == 0:
                    self.eigenvalue = torch.zeros(*epsilon.shape)
                    self.nocc = torch.zeros(*nocc.shape)
                    self.density = torch.zeros(*self.rho.shape)
                self.qmix, self.converge = self.mixer(q_new)
                self._update_scc(self.qmix, epsilon, nocc)

                if (self.converge == True).all():
                    break  # -> all system reach convergence

        return self.charge

    def _update_scc(self, qmix, epsilon, nocc):
        """Update charge according to convergence in last step."""
        self.charge[self.mask] = qmix
        self.eigenvalue[self.mask, :epsilon.shape[1]] = epsilon
        self.nocc[self.mask] = nocc
        self.density[self.mask, :self.rho.shape[1], :self.rho.shape[2]] = self.rho
        self.mask = ~self.converge

    def _dipole(self):
        """Return dipole moments."""
        return torch.sum((self.qzero - self.charge).unsqueeze(-1) *
                         self.system.positions, 1)

    def _homo_lumo(self):
        """Return dipole moments."""
        # get HOMO-LUMO, not orbital resolved
        return torch.stack([
            ieig[int(iocc) - 1:int(iocc) + 1] * 27.2113845
            for ieig, iocc in zip(self.eigenvalue, self.nocc)])

    def _onsite_population(self):
        """Get onsite population for CPA DFTB.

        sum density matrix diagnal value for each atom
        """
        ao = self.system.atom_orbitals
        nb = self.system.size_batch
        ns = self.system.size_system
        acum = torch.cat([torch.zeros(ao.shape[0]).unsqueeze(0),
                          torch.cumsum(ao, dim=1).T]).T.long()
        denmat = [idensity.diag() for idensity in self.density]
        # get onsite population
        return pack([torch.stack([torch.sum(denmat[ib][acum[ib][iat]: acum[ib][iat + 1]])
                    for iat in range(ns[ib])]) for ib in range(nb)])

    def _cpa(self):
        """Get onsite population for CPA DFTB.

        J. Chem. Phys. 144, 151101 (2016)
        """
        onsite = self._onsite_population()
        nat = self.system.size_system
        numbers = self.system.numbers

        return pack([1.0 + (onsite[ib] - self.qzero[ib])[:nat[ib]] / numbers[ib][:nat[ib]]
                     for ib in range(self.system.size_batch)])

    def _update_charge(self, qmix):
        """Update charge according to convergence in last step."""
        self.charge[self.mask] = qmix
        self.mask = ~self.converge

    def _inv_distance(self, distance):
        _inv_distance = torch.zeros(*distance.shape)
        mask = distance.ne(0.0)
        _inv_distance[mask] = 1.0 / distance[mask]
        return _inv_distance

    def _get_shift(self):
        """Return shift term for periodic and non-periodic."""
        if not self.system.periodic:
            return self.inv_dist - self.gamma
        else:
<<<<<<< HEAD
            shift_gamma = torch.stack([(im - iz) @ ig for im, iz, ig in zip(
                self.charge[self.mask], self.qzero[self.mask], self.gamma[self.mask])])

            _, shift_ewald = self.coulomb.update_shift(
                self.charge[self.mask], self.qzero[self.mask])
            return shift_gamma + shift_ewald
=======
            return self.coulomb.invrmat - self.gamma

    def _update_shift(self):
        """Update shift."""
        return torch.stack([(im - iz) @ ig for im, iz, ig in zip(
            self.charge[self.mask], self.qzero[self.mask], self.shift[self.mask])])

    def _expand_u(self, u):
        """Expand Hubbert U for periodic system."""
        shape_cell = self.distances.shape[1]
        return u.repeat(1, shape_cell, 1)
>>>>>>> 5f084f6d
<|MERGE_RESOLUTION|>--- conflicted
+++ resolved
@@ -42,13 +42,9 @@
                  coulomb=None, periodic=None, properties=[], **kwargs):
         self.system = system
         self.skt = skt
-<<<<<<< HEAD
         self.params = parameter
-=======
-        self.parameter = parameter
         self.coulomb = coulomb
         self.periodic = periodic
->>>>>>> 5f084f6d
 
         self.ham, self.over = skt.H, skt.S
         self._init_scc(**kwargs)
@@ -215,14 +211,6 @@
         if not self.system.periodic:
             return self.inv_dist - self.gamma
         else:
-<<<<<<< HEAD
-            shift_gamma = torch.stack([(im - iz) @ ig for im, iz, ig in zip(
-                self.charge[self.mask], self.qzero[self.mask], self.gamma[self.mask])])
-
-            _, shift_ewald = self.coulomb.update_shift(
-                self.charge[self.mask], self.qzero[self.mask])
-            return shift_gamma + shift_ewald
-=======
             return self.coulomb.invrmat - self.gamma
 
     def _update_shift(self):
@@ -233,5 +221,4 @@
     def _expand_u(self, u):
         """Expand Hubbert U for periodic system."""
         shape_cell = self.distances.shape[1]
-        return u.repeat(1, shape_cell, 1)
->>>>>>> 5f084f6d
+        return u.repeat(shape_cell, 1, 1).transpose(0, 1)